--- conflicted
+++ resolved
@@ -81,10 +81,6 @@
   }
 }
 
-<<<<<<< HEAD
-
-=======
 canvas {
   background-color: transparent !important;
-}
->>>>>>> 810560ce
+}